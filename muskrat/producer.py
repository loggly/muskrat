--- conflicted
+++ resolved
@@ -1,23 +1,16 @@
 """
 " Copyright:    Loggly
 " Author:       Scott Griffin
-<<<<<<< HEAD
-" Last Updated: 01/28/2013
+" Last Updated: 02/06/2013
 "
 """
-from datetime import datetime, timedelta
 try: import simplejson as json
 except ImportError: import json
-=======
-" Last Updated: 02/01/2013
-"
-"""
-import json
+
 import Queue
 import threading
 from   datetime   import datetime, timedelta
 from   functools  import wraps
->>>>>>> 8baad17d
 
 import pika
 import boto
